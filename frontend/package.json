{
  "name": "ai-anime-companion-frontend",
  "version": "0.1.0",
  "private": true,
  "scripts": {
    "dev": "next dev",
    "build": "next build",
    "start": "next start",
    "lint": "next lint"
  },
  "dependencies": {
    "@chakra-ui/react": "^3.8.1",
    "@emotion/react": "^11.11.1",
    "@emotion/styled": "^11.11.0",
    "@pixi/react": "^7.1.0",
    "axios": "^1.5.0",
<<<<<<< HEAD
    "framer-motion": "^10.16.4",
    "next": "14.2.21",
=======
    "framer-motion": "^12.4.7",
    "next": "13.4.19",
>>>>>>> 6b99e006
    "pixi-live2d-display": "^0.4.0",
    "pixi.js": "^7.2.4",
    "react": "19.0.0",
    "react-dom": "19.0.0",
    "react-hook-form": "^7.46.1",
    "react-icons": "^4.11.0",
    "recordrtc": "^5.6.2",
    "socket.io-client": "^4.7.2",
    "zustand": "^5.0.3"
  },
  "devDependencies": {
    "@types/node": "20.6.0",
    "@types/react": "19.0.10",
    "@types/react-dom": "19.0.4",
    "@typescript-eslint/eslint-plugin": "5.62.0",
    "@typescript-eslint/parser": "5.62.0",
    "eslint": "8.49.0",
    "eslint-config-next": "15.1.7",
    "typescript": "5.7.3"
  },
  "resolutions": {
    "@pixi/core": "6.5.10"
  }
}<|MERGE_RESOLUTION|>--- conflicted
+++ resolved
@@ -14,13 +14,8 @@
     "@emotion/styled": "^11.11.0",
     "@pixi/react": "^7.1.0",
     "axios": "^1.5.0",
-<<<<<<< HEAD
-    "framer-motion": "^10.16.4",
+    "framer-motion": "^12.4.7",
     "next": "14.2.21",
-=======
-    "framer-motion": "^12.4.7",
-    "next": "13.4.19",
->>>>>>> 6b99e006
     "pixi-live2d-display": "^0.4.0",
     "pixi.js": "^7.2.4",
     "react": "19.0.0",
